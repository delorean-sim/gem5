/*
 * Copyright (c) 1999-2008 Mark D. Hill and David A. Wood
 * All rights reserved.
 *
 * Redistribution and use in source and binary forms, with or without
 * modification, are permitted provided that the following conditions are
 * met: redistributions of source code must retain the above copyright
 * notice, this list of conditions and the following disclaimer;
 * redistributions in binary form must reproduce the above copyright
 * notice, this list of conditions and the following disclaimer in the
 * documentation and/or other materials provided with the distribution;
 * neither the name of the copyright holders nor the names of its
 * contributors may be used to endorse or promote products derived from
 * this software without specific prior written permission.
 *
 * THIS SOFTWARE IS PROVIDED BY THE COPYRIGHT HOLDERS AND CONTRIBUTORS
 * "AS IS" AND ANY EXPRESS OR IMPLIED WARRANTIES, INCLUDING, BUT NOT
 * LIMITED TO, THE IMPLIED WARRANTIES OF MERCHANTABILITY AND FITNESS FOR
 * A PARTICULAR PURPOSE ARE DISCLAIMED. IN NO EVENT SHALL THE COPYRIGHT
 * OWNER OR CONTRIBUTORS BE LIABLE FOR ANY DIRECT, INDIRECT, INCIDENTAL,
 * SPECIAL, EXEMPLARY, OR CONSEQUENTIAL DAMAGES (INCLUDING, BUT NOT
 * LIMITED TO, PROCUREMENT OF SUBSTITUTE GOODS OR SERVICES; LOSS OF USE,
 * DATA, OR PROFITS; OR BUSINESS INTERRUPTION) HOWEVER CAUSED AND ON ANY
 * THEORY OF LIABILITY, WHETHER IN CONTRACT, STRICT LIABILITY, OR TORT
 * (INCLUDING NEGLIGENCE OR OTHERWISE) ARISING IN ANY WAY OUT OF THE USE
 * OF THIS SOFTWARE, EVEN IF ADVISED OF THE POSSIBILITY OF SUCH DAMAGE.
 */

/*
 * CacheMemory.hh
 *
 * Description:
 *
 * $Id: CacheMemory.hh,v 3.7 2004/06/18 20:15:15 beckmann Exp $
 *
 */

#ifndef CACHEMEMORY_H
#define CACHEMEMORY_H

#include "mem/ruby/common/Global.hh"
#include "mem/protocol/AccessPermission.hh"
#include "mem/ruby/common/Address.hh"
#include "mem/ruby/recorder/CacheRecorder.hh"
#include "mem/protocol/CacheRequestType.hh"
#include "mem/gems_common/Vector.hh"
#include "mem/ruby/common/DataBlock.hh"
#include "mem/protocol/MachineType.hh"
#include "mem/ruby/slicc_interface/RubySlicc_ComponentMapping.hh"
#include "mem/ruby/system/PseudoLRUPolicy.hh"
#include "mem/ruby/system/LRUPolicy.hh"
#include "mem/ruby/slicc_interface/AbstractCacheEntry.hh"
#include "mem/ruby/system/System.hh"
#include "mem/ruby/slicc_interface/AbstractController.hh"
#include "mem/ruby/profiler/CacheProfiler.hh"
#include "mem/protocol/CacheMsg.hh"
#include <vector>

class CacheMemory {
public:

  // Constructors
  CacheMemory(const string & name);
  void init(const vector<string> & argv);

  // Destructor
  ~CacheMemory();

  // factory
  //  static CacheMemory* createCache(int level, int num, char split_type, AbstractCacheEntry* (*entry_factory)());
  //  static CacheMemory* getCache(int cache_id);

  static int numberOfLastLevelCaches();
  
  // Public Methods
  void printConfig(ostream& out);

  // perform a cache access and see if we hit or not.  Return true on a hit.
  bool tryCacheAccess(const Address& address, CacheRequestType type, DataBlock*& data_ptr);

  // similar to above, but doesn't require full access check
  bool testCacheAccess(const Address& address, CacheRequestType type, DataBlock*& data_ptr);

  // tests to see if an address is present in the cache
  bool isTagPresent(const Address& address) const;

  // Returns true if there is:
  //   a) a tag match on this address or there is
  //   b) an unused line in the same cache "way"
  bool cacheAvail(const Address& address) const;

  // find an unused entry and sets the tag appropriate for the address
  void allocate(const Address& address, AbstractCacheEntry* new_entry);

  // Explicitly free up this address
  void deallocate(const Address& address);

  // Returns with the physical address of the conflicting cache line
  Address cacheProbe(const Address& address) const;

  // looks an address up in the cache
  AbstractCacheEntry& lookup(const Address& address);
  const AbstractCacheEntry& lookup(const Address& address) const;

  // Get/Set permission of cache block
  AccessPermission getPermission(const Address& address) const;
  void changePermission(const Address& address, AccessPermission new_perm);

  int getLatency() const { return m_latency; }

  // Hook for checkpointing the contents of the cache
  void recordCacheContents(CacheRecorder& tr) const;
  void setAsInstructionCache(bool is_icache) { m_is_instruction_only_cache = is_icache; }

  // Set this address to most recently used
  void setMRU(const Address& address);

  void profileMiss(const CacheMsg & msg);

  void getMemoryValue(const Address& addr, char* value,
                      unsigned int size_in_bytes );
  void setMemoryValue(const Address& addr, char* value,
                      unsigned int size_in_bytes );

  void setLocked (const Address& addr, int context);
  void clearLocked (const Address& addr);
  bool isLocked (const Address& addr, int context);
  // Print cache contents
  void print(ostream& out) const;
  void printData(ostream& out) const;

  void clearStats() const;
  void printStats(ostream& out) const;

private:
  // Private Methods

  // convert a Address to its location in the cache
  Index addressToCacheSet(const Address& address) const;

  // Given a cache tag: returns the index of the tag in a set.
  // returns -1 if the tag is not found.
  int findTagInSet(Index line, const Address& tag) const;
  int findTagInSetIgnorePermissions(Index cacheSet, const Address& tag) const;

  // Private copy constructor and assignment operator
  CacheMemory(const CacheMemory& obj);
  CacheMemory& operator=(const CacheMemory& obj);

private:
  const string m_cache_name;
  AbstractController* m_controller;
  int m_latency;

  // Data Members (m_prefix)
  bool m_is_instruction_only_cache;
  bool m_is_data_only_cache;

  // The first index is the # of cache lines.
  // The second index is the the amount associativity.
  m5::hash_map<Address, int> m_tag_index;
  Vector<Vector<AbstractCacheEntry*> > m_cache;
  Vector<Vector<int> > m_locked;

  AbstractReplacementPolicy *m_replacementPolicy_ptr;

  CacheProfiler* m_profiler_ptr;

  int m_cache_num_sets;
  int m_cache_num_set_bits;
  int m_cache_assoc;

  static int m_num_last_level_caches;
  static MachineType m_last_level_machine_type;
  static Vector< CacheMemory* > m_all_caches;
};

<<<<<<< HEAD
// Output operator declaration
//ostream& operator<<(ostream& out, const CacheMemory<ENTRY>& obj);

// ******************* Definitions *******************

// Output operator definition
inline
ostream& operator<<(ostream& out, const CacheMemory& obj)
{
  obj.print(out);
  out << flush;
  return out;
}


// ****************************************************************

inline
CacheMemory::CacheMemory(const string & name)
  : m_cache_name(name)
{
  m_profiler_ptr = new CacheProfiler(name);
}

inline
void CacheMemory::init(const vector<string> & argv)
{
  int cache_size = 0;
  string policy;

  m_controller = NULL;
  for (uint32 i=0; i<argv.size(); i+=2) {
    if (argv[i] == "size_kb") {
      cache_size = atoi(argv[i+1].c_str());
    } else if (argv[i] == "latency") {
      m_latency = atoi(argv[i+1].c_str());
    } else if (argv[i] == "assoc") {
      m_cache_assoc = atoi(argv[i+1].c_str());
    } else if (argv[i] == "replacement_policy") {
      policy = argv[i+1];
    } else if (argv[i] == "controller") {
      m_controller = RubySystem::getController(argv[i+1]);
    } else {
      cerr << "WARNING: CacheMemory: Unknown configuration parameter: " << argv[i] << endl;
    }
  }

  int num_lines = (cache_size*1024)/RubySystem::getBlockSizeBytes();
  m_cache_num_sets = num_lines / m_cache_assoc;
  m_cache_num_set_bits = log_int(m_cache_num_sets);

  if(policy == "PSEUDO_LRU")
    m_replacementPolicy_ptr = new PseudoLRUPolicy(m_cache_num_sets, m_cache_assoc);
  else if (policy == "LRU")
    m_replacementPolicy_ptr = new LRUPolicy(m_cache_num_sets, m_cache_assoc);
  else
    assert(false);

  m_cache.setSize(m_cache_num_sets);
  m_locked.setSize(m_cache_num_sets);
  for (int i = 0; i < m_cache_num_sets; i++) {
    m_cache[i].setSize(m_cache_assoc);
    m_locked[i].setSize(m_cache_assoc);
    for (int j = 0; j < m_cache_assoc; j++) {
      m_cache[i][j] = NULL;
      m_locked[i][j] = -1;
    }
  }
}

inline
CacheMemory::~CacheMemory()
{
  if(m_replacementPolicy_ptr != NULL)
    delete m_replacementPolicy_ptr;
}

inline
void CacheMemory::printConfig(ostream& out)
{
  out << "Cache config: " << m_cache_name << endl;
  if (m_controller != NULL)
    out << "  controller: " << m_controller->getName() << endl;
  out << "  cache_associativity: " << m_cache_assoc << endl;
  out << "  num_cache_sets_bits: " << m_cache_num_set_bits << endl;
  const int cache_num_sets = 1 << m_cache_num_set_bits;
  out << "  num_cache_sets: " << cache_num_sets << endl;
  out << "  cache_set_size_bytes: " << cache_num_sets * RubySystem::getBlockSizeBytes() << endl;
  out << "  cache_set_size_Kbytes: "
      << double(cache_num_sets * RubySystem::getBlockSizeBytes()) / (1<<10) << endl;
  out << "  cache_set_size_Mbytes: "
      << double(cache_num_sets * RubySystem::getBlockSizeBytes()) / (1<<20) << endl;
  out << "  cache_size_bytes: "
      << cache_num_sets * RubySystem::getBlockSizeBytes() * m_cache_assoc << endl;
  out << "  cache_size_Kbytes: "
      << double(cache_num_sets * RubySystem::getBlockSizeBytes() * m_cache_assoc) / (1<<10) << endl;
  out << "  cache_size_Mbytes: "
      << double(cache_num_sets * RubySystem::getBlockSizeBytes() * m_cache_assoc) / (1<<20) << endl;
}

// PRIVATE METHODS

// convert a Address to its location in the cache
inline
Index CacheMemory::addressToCacheSet(const Address& address) const
{
  assert(address == line_address(address));
  return address.bitSelect(RubySystem::getBlockSizeBits(), RubySystem::getBlockSizeBits() + m_cache_num_set_bits-1);
}

// Given a cache index: returns the index of the tag in a set.
// returns -1 if the tag is not found.
inline
int CacheMemory::findTagInSet(Index cacheSet, const Address& tag) const
{
  assert(tag == line_address(tag));
  // search the set for the tags
  m5::hash_map<Address, int>::const_iterator it = m_tag_index.find(tag);
  if (it != m_tag_index.end())
    if (m_cache[cacheSet][it->second]->m_Permission != AccessPermission_NotPresent)
      return it->second;
  return -1; // Not found
}

// Given a cache index: returns the index of the tag in a set.
// returns -1 if the tag is not found.
inline
int CacheMemory::findTagInSetIgnorePermissions(Index cacheSet, const Address& tag) const
{
  assert(tag == line_address(tag));
  // search the set for the tags
  m5::hash_map<Address, int>::const_iterator it = m_tag_index.find(tag);
  if (it != m_tag_index.end())
    return it->second;
  return -1; // Not found
}

// PUBLIC METHODS
inline
bool CacheMemory::tryCacheAccess(const Address& address,
                                 CacheRequestType type,
                                 DataBlock*& data_ptr)
{
  assert(address == line_address(address));
  DEBUG_EXPR(CACHE_COMP, HighPrio, address);
  Index cacheSet = addressToCacheSet(address);
  int loc = findTagInSet(cacheSet, address);
  if(loc != -1){ // Do we even have a tag match?
    AbstractCacheEntry* entry = m_cache[cacheSet][loc];
    m_replacementPolicy_ptr->touch(cacheSet, loc, g_eventQueue_ptr->getTime());
    data_ptr = &(entry->getDataBlk());

    if(entry->m_Permission == AccessPermission_Read_Write) {
      return true;
    }
    if ((entry->m_Permission == AccessPermission_Read_Only) &&
        (type == CacheRequestType_LD || type == CacheRequestType_IFETCH)) {
      return true;
    }
    // The line must not be accessible
  }
  data_ptr = NULL;
  return false;
}

inline
bool CacheMemory::testCacheAccess(const Address& address,
                                  CacheRequestType type,
                                  DataBlock*& data_ptr)
{
  assert(address == line_address(address));
  DEBUG_EXPR(CACHE_COMP, HighPrio, address);
  Index cacheSet = addressToCacheSet(address);
  int loc = findTagInSet(cacheSet, address);
  if(loc != -1){ // Do we even have a tag match?
    AbstractCacheEntry* entry = m_cache[cacheSet][loc];
    m_replacementPolicy_ptr->touch(cacheSet, loc, g_eventQueue_ptr->getTime());
    data_ptr = &(entry->getDataBlk());

    return (m_cache[cacheSet][loc]->m_Permission != AccessPermission_NotPresent);
  }
  data_ptr = NULL;
  return false;
}

// tests to see if an address is present in the cache
inline
bool CacheMemory::isTagPresent(const Address& address) const
{
  assert(address == line_address(address));
  Index cacheSet = addressToCacheSet(address);
  int location = findTagInSet(cacheSet, address);

  if (location == -1) {
    // We didn't find the tag
    DEBUG_EXPR(CACHE_COMP, LowPrio, address);
    DEBUG_MSG(CACHE_COMP, LowPrio, "No tag match");
    return false;
  }
  DEBUG_EXPR(CACHE_COMP, LowPrio, address);
  DEBUG_MSG(CACHE_COMP, LowPrio, "found");
  return true;
}

// Returns true if there is:
//   a) a tag match on this address or there is
//   b) an unused line in the same cache "way"
inline
bool CacheMemory::cacheAvail(const Address& address) const
{
  assert(address == line_address(address));

  Index cacheSet = addressToCacheSet(address);

  for (int i=0; i < m_cache_assoc; i++) {
    AbstractCacheEntry* entry = m_cache[cacheSet][i];
    if (entry != NULL) {
      if (entry->m_Address == address ||                         // Already in the cache
          entry->m_Permission == AccessPermission_NotPresent) {  // We found an empty entry
        return true;
      }
    } else {
      return true;
    }
  }
  return false;
}

inline
void CacheMemory::allocate(const Address& address, AbstractCacheEntry* entry)
{
  assert(address == line_address(address));
  assert(!isTagPresent(address));
  assert(cacheAvail(address));
  DEBUG_EXPR(CACHE_COMP, HighPrio, address);

  // Find the first open slot
  Index cacheSet = addressToCacheSet(address);
  for (int i=0; i < m_cache_assoc; i++) {
    if (m_cache[cacheSet][i] == NULL ||
        m_cache[cacheSet][i]->m_Permission == AccessPermission_NotPresent) {
      m_cache[cacheSet][i] = entry;  // Init entry
      m_cache[cacheSet][i]->m_Address = address;
      m_cache[cacheSet][i]->m_Permission = AccessPermission_Invalid;
      m_locked[cacheSet][i] = -1;
      m_tag_index[address] = i;

      m_replacementPolicy_ptr->touch(cacheSet, i, g_eventQueue_ptr->getTime());

      return;
    }
  }
  ERROR_MSG("Allocate didn't find an available entry");
}

inline
void CacheMemory::deallocate(const Address& address)
{
  assert(address == line_address(address));
  assert(isTagPresent(address));
  DEBUG_EXPR(CACHE_COMP, HighPrio, address);
  Index cacheSet = addressToCacheSet(address);
  int location = findTagInSet(cacheSet, address);
  if (location != -1){
    delete m_cache[cacheSet][location];
    m_cache[cacheSet][location] = NULL;
    m_locked[cacheSet][location] = -1;
    m_tag_index.erase(address);
  }
}

// Returns with the physical address of the conflicting cache line
inline
Address CacheMemory::cacheProbe(const Address& address) const
{
  assert(address == line_address(address));
  assert(!cacheAvail(address));

  Index cacheSet = addressToCacheSet(address);
  return m_cache[cacheSet][m_replacementPolicy_ptr->getVictim(cacheSet)]->m_Address;
}

// looks an address up in the cache
inline
AbstractCacheEntry& CacheMemory::lookup(const Address& address)
{
  assert(address == line_address(address));
  Index cacheSet = addressToCacheSet(address);
  int loc = findTagInSet(cacheSet, address);
  assert(loc != -1);
  return *m_cache[cacheSet][loc];
}

// looks an address up in the cache
inline
const AbstractCacheEntry& CacheMemory::lookup(const Address& address) const
{
  assert(address == line_address(address));
  Index cacheSet = addressToCacheSet(address);
  int loc = findTagInSet(cacheSet, address);
  assert(loc != -1);
  return *m_cache[cacheSet][loc];
}

inline
AccessPermission CacheMemory::getPermission(const Address& address) const
{
  assert(address == line_address(address));
  return lookup(address).m_Permission;
}

inline
void CacheMemory::changePermission(const Address& address, AccessPermission new_perm)
{
  assert(address == line_address(address));
  lookup(address).m_Permission = new_perm;
  Index cacheSet = addressToCacheSet(address);
  int loc = findTagInSet(cacheSet, address);
  m_locked[cacheSet][loc] = -1; 
  assert(getPermission(address) == new_perm);
}

// Sets the most recently used bit for a cache block
inline
void CacheMemory::setMRU(const Address& address)
{
  Index cacheSet;

  cacheSet = addressToCacheSet(address);
  m_replacementPolicy_ptr->touch(cacheSet,
                                 findTagInSet(cacheSet, address),
                                 g_eventQueue_ptr->getTime());
}

inline
void CacheMemory::profileMiss(const CacheMsg & msg) 
{
  m_profiler_ptr->addStatSample(msg.getType(), msg.getAccessMode(), 
				msg.getSize(), msg.getPrefetch());
}

inline
void CacheMemory::recordCacheContents(CacheRecorder& tr) const
{
  for (int i = 0; i < m_cache_num_sets; i++) {
    for (int j = 0; j < m_cache_assoc; j++) {
      AccessPermission perm = m_cache[i][j]->m_Permission;
      CacheRequestType request_type = CacheRequestType_NULL;
      if (perm == AccessPermission_Read_Only) {
        if (m_is_instruction_only_cache) {
          request_type = CacheRequestType_IFETCH;
        } else {
          request_type = CacheRequestType_LD;
        }
      } else if (perm == AccessPermission_Read_Write) {
        request_type = CacheRequestType_ST;
      }

      if (request_type != CacheRequestType_NULL) {
        //        tr.addRecord(m_chip_ptr->getID(), m_cache[i][j].m_Address,
        //                     Address(0), request_type, m_replacementPolicy_ptr->getLastAccess(i, j));
      }
    }
  }
}

inline
void CacheMemory::print(ostream& out) const
{
  out << "Cache dump: " << m_cache_name << endl;
  for (int i = 0; i < m_cache_num_sets; i++) {
    for (int j = 0; j < m_cache_assoc; j++) {
      if (m_cache[i][j] != NULL) {
        out << "  Index: " << i
            << " way: " << j
            << " entry: " << *m_cache[i][j] << endl;
      } else {
        out << "  Index: " << i
            << " way: " << j
            << " entry: NULL" << endl;
      }
    }
  }
}

inline
void CacheMemory::printData(ostream& out) const
{
  out << "printData() not supported" << endl;
}

inline void CacheMemory::clearStats() const
{
  m_profiler_ptr->clearStats();
}

inline
void CacheMemory::printStats(ostream& out) const
{
  m_profiler_ptr->printStats(out);
}

inline
void CacheMemory::getMemoryValue(const Address& addr, char* value,
                                 unsigned int size_in_bytes ){
  AbstractCacheEntry& entry = lookup(line_address(addr));
  unsigned int startByte = addr.getAddress() - line_address(addr).getAddress();
  for(unsigned int i=0; i<size_in_bytes; ++i){
    value[i] = entry.getDataBlk().getByte(i + startByte);
  }
}

inline
void CacheMemory::setMemoryValue(const Address& addr, char* value,
                                 unsigned int size_in_bytes ){
  AbstractCacheEntry& entry = lookup(line_address(addr));
  unsigned int startByte = addr.getAddress() - line_address(addr).getAddress();
  assert(size_in_bytes > 0);
  for(unsigned int i=0; i<size_in_bytes; ++i){
    entry.getDataBlk().setByte(i + startByte, value[i]);
  }

  //  entry = lookup(line_address(addr));
}

inline
void 
CacheMemory::setLocked(const Address& address, int context) 
{  
  assert(address == line_address(address));
  Index cacheSet = addressToCacheSet(address);
  int loc = findTagInSet(cacheSet, address);
  assert(loc != -1);
  m_locked[cacheSet][loc] = context;
}

inline
void 
CacheMemory::clearLocked(const Address& address) 
{
  assert(address == line_address(address));
  Index cacheSet = addressToCacheSet(address);
  int loc = findTagInSet(cacheSet, address);
  assert(loc != -1);
  m_locked[cacheSet][loc] = -1;
}

inline
bool
CacheMemory::isLocked(const Address& address, int context)
{
  assert(address == line_address(address));
  Index cacheSet = addressToCacheSet(address);
  int loc = findTagInSet(cacheSet, address);
  assert(loc != -1);
  return m_locked[cacheSet][loc] == context; 
}

=======
>>>>>>> 295516a5
#endif //CACHEMEMORY_H
<|MERGE_RESOLUTION|>--- conflicted
+++ resolved
@@ -54,6 +54,7 @@
 #include "mem/ruby/slicc_interface/AbstractController.hh"
 #include "mem/ruby/profiler/CacheProfiler.hh"
 #include "mem/protocol/CacheMsg.hh"
+#include "base/hashmap.hh"
 #include <vector>
 
 class CacheMemory {
@@ -70,8 +71,6 @@
   //  static CacheMemory* createCache(int level, int num, char split_type, AbstractCacheEntry* (*entry_factory)());
   //  static CacheMemory* getCache(int cache_id);
 
-  static int numberOfLastLevelCaches();
-  
   // Public Methods
   void printConfig(ostream& out);
 
@@ -105,6 +104,8 @@
   // Get/Set permission of cache block
   AccessPermission getPermission(const Address& address) const;
   void changePermission(const Address& address, AccessPermission new_perm);
+
+  static int numberOfLastLevelCaches();
 
   int getLatency() const { return m_latency; }
 
@@ -170,470 +171,11 @@
   int m_cache_num_set_bits;
   int m_cache_assoc;
 
+  static Vector< CacheMemory* > m_all_caches;
+  
   static int m_num_last_level_caches;
   static MachineType m_last_level_machine_type;
-  static Vector< CacheMemory* > m_all_caches;
+
 };
 
-<<<<<<< HEAD
-// Output operator declaration
-//ostream& operator<<(ostream& out, const CacheMemory<ENTRY>& obj);
-
-// ******************* Definitions *******************
-
-// Output operator definition
-inline
-ostream& operator<<(ostream& out, const CacheMemory& obj)
-{
-  obj.print(out);
-  out << flush;
-  return out;
-}
-
-
-// ****************************************************************
-
-inline
-CacheMemory::CacheMemory(const string & name)
-  : m_cache_name(name)
-{
-  m_profiler_ptr = new CacheProfiler(name);
-}
-
-inline
-void CacheMemory::init(const vector<string> & argv)
-{
-  int cache_size = 0;
-  string policy;
-
-  m_controller = NULL;
-  for (uint32 i=0; i<argv.size(); i+=2) {
-    if (argv[i] == "size_kb") {
-      cache_size = atoi(argv[i+1].c_str());
-    } else if (argv[i] == "latency") {
-      m_latency = atoi(argv[i+1].c_str());
-    } else if (argv[i] == "assoc") {
-      m_cache_assoc = atoi(argv[i+1].c_str());
-    } else if (argv[i] == "replacement_policy") {
-      policy = argv[i+1];
-    } else if (argv[i] == "controller") {
-      m_controller = RubySystem::getController(argv[i+1]);
-    } else {
-      cerr << "WARNING: CacheMemory: Unknown configuration parameter: " << argv[i] << endl;
-    }
-  }
-
-  int num_lines = (cache_size*1024)/RubySystem::getBlockSizeBytes();
-  m_cache_num_sets = num_lines / m_cache_assoc;
-  m_cache_num_set_bits = log_int(m_cache_num_sets);
-
-  if(policy == "PSEUDO_LRU")
-    m_replacementPolicy_ptr = new PseudoLRUPolicy(m_cache_num_sets, m_cache_assoc);
-  else if (policy == "LRU")
-    m_replacementPolicy_ptr = new LRUPolicy(m_cache_num_sets, m_cache_assoc);
-  else
-    assert(false);
-
-  m_cache.setSize(m_cache_num_sets);
-  m_locked.setSize(m_cache_num_sets);
-  for (int i = 0; i < m_cache_num_sets; i++) {
-    m_cache[i].setSize(m_cache_assoc);
-    m_locked[i].setSize(m_cache_assoc);
-    for (int j = 0; j < m_cache_assoc; j++) {
-      m_cache[i][j] = NULL;
-      m_locked[i][j] = -1;
-    }
-  }
-}
-
-inline
-CacheMemory::~CacheMemory()
-{
-  if(m_replacementPolicy_ptr != NULL)
-    delete m_replacementPolicy_ptr;
-}
-
-inline
-void CacheMemory::printConfig(ostream& out)
-{
-  out << "Cache config: " << m_cache_name << endl;
-  if (m_controller != NULL)
-    out << "  controller: " << m_controller->getName() << endl;
-  out << "  cache_associativity: " << m_cache_assoc << endl;
-  out << "  num_cache_sets_bits: " << m_cache_num_set_bits << endl;
-  const int cache_num_sets = 1 << m_cache_num_set_bits;
-  out << "  num_cache_sets: " << cache_num_sets << endl;
-  out << "  cache_set_size_bytes: " << cache_num_sets * RubySystem::getBlockSizeBytes() << endl;
-  out << "  cache_set_size_Kbytes: "
-      << double(cache_num_sets * RubySystem::getBlockSizeBytes()) / (1<<10) << endl;
-  out << "  cache_set_size_Mbytes: "
-      << double(cache_num_sets * RubySystem::getBlockSizeBytes()) / (1<<20) << endl;
-  out << "  cache_size_bytes: "
-      << cache_num_sets * RubySystem::getBlockSizeBytes() * m_cache_assoc << endl;
-  out << "  cache_size_Kbytes: "
-      << double(cache_num_sets * RubySystem::getBlockSizeBytes() * m_cache_assoc) / (1<<10) << endl;
-  out << "  cache_size_Mbytes: "
-      << double(cache_num_sets * RubySystem::getBlockSizeBytes() * m_cache_assoc) / (1<<20) << endl;
-}
-
-// PRIVATE METHODS
-
-// convert a Address to its location in the cache
-inline
-Index CacheMemory::addressToCacheSet(const Address& address) const
-{
-  assert(address == line_address(address));
-  return address.bitSelect(RubySystem::getBlockSizeBits(), RubySystem::getBlockSizeBits() + m_cache_num_set_bits-1);
-}
-
-// Given a cache index: returns the index of the tag in a set.
-// returns -1 if the tag is not found.
-inline
-int CacheMemory::findTagInSet(Index cacheSet, const Address& tag) const
-{
-  assert(tag == line_address(tag));
-  // search the set for the tags
-  m5::hash_map<Address, int>::const_iterator it = m_tag_index.find(tag);
-  if (it != m_tag_index.end())
-    if (m_cache[cacheSet][it->second]->m_Permission != AccessPermission_NotPresent)
-      return it->second;
-  return -1; // Not found
-}
-
-// Given a cache index: returns the index of the tag in a set.
-// returns -1 if the tag is not found.
-inline
-int CacheMemory::findTagInSetIgnorePermissions(Index cacheSet, const Address& tag) const
-{
-  assert(tag == line_address(tag));
-  // search the set for the tags
-  m5::hash_map<Address, int>::const_iterator it = m_tag_index.find(tag);
-  if (it != m_tag_index.end())
-    return it->second;
-  return -1; // Not found
-}
-
-// PUBLIC METHODS
-inline
-bool CacheMemory::tryCacheAccess(const Address& address,
-                                 CacheRequestType type,
-                                 DataBlock*& data_ptr)
-{
-  assert(address == line_address(address));
-  DEBUG_EXPR(CACHE_COMP, HighPrio, address);
-  Index cacheSet = addressToCacheSet(address);
-  int loc = findTagInSet(cacheSet, address);
-  if(loc != -1){ // Do we even have a tag match?
-    AbstractCacheEntry* entry = m_cache[cacheSet][loc];
-    m_replacementPolicy_ptr->touch(cacheSet, loc, g_eventQueue_ptr->getTime());
-    data_ptr = &(entry->getDataBlk());
-
-    if(entry->m_Permission == AccessPermission_Read_Write) {
-      return true;
-    }
-    if ((entry->m_Permission == AccessPermission_Read_Only) &&
-        (type == CacheRequestType_LD || type == CacheRequestType_IFETCH)) {
-      return true;
-    }
-    // The line must not be accessible
-  }
-  data_ptr = NULL;
-  return false;
-}
-
-inline
-bool CacheMemory::testCacheAccess(const Address& address,
-                                  CacheRequestType type,
-                                  DataBlock*& data_ptr)
-{
-  assert(address == line_address(address));
-  DEBUG_EXPR(CACHE_COMP, HighPrio, address);
-  Index cacheSet = addressToCacheSet(address);
-  int loc = findTagInSet(cacheSet, address);
-  if(loc != -1){ // Do we even have a tag match?
-    AbstractCacheEntry* entry = m_cache[cacheSet][loc];
-    m_replacementPolicy_ptr->touch(cacheSet, loc, g_eventQueue_ptr->getTime());
-    data_ptr = &(entry->getDataBlk());
-
-    return (m_cache[cacheSet][loc]->m_Permission != AccessPermission_NotPresent);
-  }
-  data_ptr = NULL;
-  return false;
-}
-
-// tests to see if an address is present in the cache
-inline
-bool CacheMemory::isTagPresent(const Address& address) const
-{
-  assert(address == line_address(address));
-  Index cacheSet = addressToCacheSet(address);
-  int location = findTagInSet(cacheSet, address);
-
-  if (location == -1) {
-    // We didn't find the tag
-    DEBUG_EXPR(CACHE_COMP, LowPrio, address);
-    DEBUG_MSG(CACHE_COMP, LowPrio, "No tag match");
-    return false;
-  }
-  DEBUG_EXPR(CACHE_COMP, LowPrio, address);
-  DEBUG_MSG(CACHE_COMP, LowPrio, "found");
-  return true;
-}
-
-// Returns true if there is:
-//   a) a tag match on this address or there is
-//   b) an unused line in the same cache "way"
-inline
-bool CacheMemory::cacheAvail(const Address& address) const
-{
-  assert(address == line_address(address));
-
-  Index cacheSet = addressToCacheSet(address);
-
-  for (int i=0; i < m_cache_assoc; i++) {
-    AbstractCacheEntry* entry = m_cache[cacheSet][i];
-    if (entry != NULL) {
-      if (entry->m_Address == address ||                         // Already in the cache
-          entry->m_Permission == AccessPermission_NotPresent) {  // We found an empty entry
-        return true;
-      }
-    } else {
-      return true;
-    }
-  }
-  return false;
-}
-
-inline
-void CacheMemory::allocate(const Address& address, AbstractCacheEntry* entry)
-{
-  assert(address == line_address(address));
-  assert(!isTagPresent(address));
-  assert(cacheAvail(address));
-  DEBUG_EXPR(CACHE_COMP, HighPrio, address);
-
-  // Find the first open slot
-  Index cacheSet = addressToCacheSet(address);
-  for (int i=0; i < m_cache_assoc; i++) {
-    if (m_cache[cacheSet][i] == NULL ||
-        m_cache[cacheSet][i]->m_Permission == AccessPermission_NotPresent) {
-      m_cache[cacheSet][i] = entry;  // Init entry
-      m_cache[cacheSet][i]->m_Address = address;
-      m_cache[cacheSet][i]->m_Permission = AccessPermission_Invalid;
-      m_locked[cacheSet][i] = -1;
-      m_tag_index[address] = i;
-
-      m_replacementPolicy_ptr->touch(cacheSet, i, g_eventQueue_ptr->getTime());
-
-      return;
-    }
-  }
-  ERROR_MSG("Allocate didn't find an available entry");
-}
-
-inline
-void CacheMemory::deallocate(const Address& address)
-{
-  assert(address == line_address(address));
-  assert(isTagPresent(address));
-  DEBUG_EXPR(CACHE_COMP, HighPrio, address);
-  Index cacheSet = addressToCacheSet(address);
-  int location = findTagInSet(cacheSet, address);
-  if (location != -1){
-    delete m_cache[cacheSet][location];
-    m_cache[cacheSet][location] = NULL;
-    m_locked[cacheSet][location] = -1;
-    m_tag_index.erase(address);
-  }
-}
-
-// Returns with the physical address of the conflicting cache line
-inline
-Address CacheMemory::cacheProbe(const Address& address) const
-{
-  assert(address == line_address(address));
-  assert(!cacheAvail(address));
-
-  Index cacheSet = addressToCacheSet(address);
-  return m_cache[cacheSet][m_replacementPolicy_ptr->getVictim(cacheSet)]->m_Address;
-}
-
-// looks an address up in the cache
-inline
-AbstractCacheEntry& CacheMemory::lookup(const Address& address)
-{
-  assert(address == line_address(address));
-  Index cacheSet = addressToCacheSet(address);
-  int loc = findTagInSet(cacheSet, address);
-  assert(loc != -1);
-  return *m_cache[cacheSet][loc];
-}
-
-// looks an address up in the cache
-inline
-const AbstractCacheEntry& CacheMemory::lookup(const Address& address) const
-{
-  assert(address == line_address(address));
-  Index cacheSet = addressToCacheSet(address);
-  int loc = findTagInSet(cacheSet, address);
-  assert(loc != -1);
-  return *m_cache[cacheSet][loc];
-}
-
-inline
-AccessPermission CacheMemory::getPermission(const Address& address) const
-{
-  assert(address == line_address(address));
-  return lookup(address).m_Permission;
-}
-
-inline
-void CacheMemory::changePermission(const Address& address, AccessPermission new_perm)
-{
-  assert(address == line_address(address));
-  lookup(address).m_Permission = new_perm;
-  Index cacheSet = addressToCacheSet(address);
-  int loc = findTagInSet(cacheSet, address);
-  m_locked[cacheSet][loc] = -1; 
-  assert(getPermission(address) == new_perm);
-}
-
-// Sets the most recently used bit for a cache block
-inline
-void CacheMemory::setMRU(const Address& address)
-{
-  Index cacheSet;
-
-  cacheSet = addressToCacheSet(address);
-  m_replacementPolicy_ptr->touch(cacheSet,
-                                 findTagInSet(cacheSet, address),
-                                 g_eventQueue_ptr->getTime());
-}
-
-inline
-void CacheMemory::profileMiss(const CacheMsg & msg) 
-{
-  m_profiler_ptr->addStatSample(msg.getType(), msg.getAccessMode(), 
-				msg.getSize(), msg.getPrefetch());
-}
-
-inline
-void CacheMemory::recordCacheContents(CacheRecorder& tr) const
-{
-  for (int i = 0; i < m_cache_num_sets; i++) {
-    for (int j = 0; j < m_cache_assoc; j++) {
-      AccessPermission perm = m_cache[i][j]->m_Permission;
-      CacheRequestType request_type = CacheRequestType_NULL;
-      if (perm == AccessPermission_Read_Only) {
-        if (m_is_instruction_only_cache) {
-          request_type = CacheRequestType_IFETCH;
-        } else {
-          request_type = CacheRequestType_LD;
-        }
-      } else if (perm == AccessPermission_Read_Write) {
-        request_type = CacheRequestType_ST;
-      }
-
-      if (request_type != CacheRequestType_NULL) {
-        //        tr.addRecord(m_chip_ptr->getID(), m_cache[i][j].m_Address,
-        //                     Address(0), request_type, m_replacementPolicy_ptr->getLastAccess(i, j));
-      }
-    }
-  }
-}
-
-inline
-void CacheMemory::print(ostream& out) const
-{
-  out << "Cache dump: " << m_cache_name << endl;
-  for (int i = 0; i < m_cache_num_sets; i++) {
-    for (int j = 0; j < m_cache_assoc; j++) {
-      if (m_cache[i][j] != NULL) {
-        out << "  Index: " << i
-            << " way: " << j
-            << " entry: " << *m_cache[i][j] << endl;
-      } else {
-        out << "  Index: " << i
-            << " way: " << j
-            << " entry: NULL" << endl;
-      }
-    }
-  }
-}
-
-inline
-void CacheMemory::printData(ostream& out) const
-{
-  out << "printData() not supported" << endl;
-}
-
-inline void CacheMemory::clearStats() const
-{
-  m_profiler_ptr->clearStats();
-}
-
-inline
-void CacheMemory::printStats(ostream& out) const
-{
-  m_profiler_ptr->printStats(out);
-}
-
-inline
-void CacheMemory::getMemoryValue(const Address& addr, char* value,
-                                 unsigned int size_in_bytes ){
-  AbstractCacheEntry& entry = lookup(line_address(addr));
-  unsigned int startByte = addr.getAddress() - line_address(addr).getAddress();
-  for(unsigned int i=0; i<size_in_bytes; ++i){
-    value[i] = entry.getDataBlk().getByte(i + startByte);
-  }
-}
-
-inline
-void CacheMemory::setMemoryValue(const Address& addr, char* value,
-                                 unsigned int size_in_bytes ){
-  AbstractCacheEntry& entry = lookup(line_address(addr));
-  unsigned int startByte = addr.getAddress() - line_address(addr).getAddress();
-  assert(size_in_bytes > 0);
-  for(unsigned int i=0; i<size_in_bytes; ++i){
-    entry.getDataBlk().setByte(i + startByte, value[i]);
-  }
-
-  //  entry = lookup(line_address(addr));
-}
-
-inline
-void 
-CacheMemory::setLocked(const Address& address, int context) 
-{  
-  assert(address == line_address(address));
-  Index cacheSet = addressToCacheSet(address);
-  int loc = findTagInSet(cacheSet, address);
-  assert(loc != -1);
-  m_locked[cacheSet][loc] = context;
-}
-
-inline
-void 
-CacheMemory::clearLocked(const Address& address) 
-{
-  assert(address == line_address(address));
-  Index cacheSet = addressToCacheSet(address);
-  int loc = findTagInSet(cacheSet, address);
-  assert(loc != -1);
-  m_locked[cacheSet][loc] = -1;
-}
-
-inline
-bool
-CacheMemory::isLocked(const Address& address, int context)
-{
-  assert(address == line_address(address));
-  Index cacheSet = addressToCacheSet(address);
-  int loc = findTagInSet(cacheSet, address);
-  assert(loc != -1);
-  return m_locked[cacheSet][loc] == context; 
-}
-
-=======
->>>>>>> 295516a5
 #endif //CACHEMEMORY_H
